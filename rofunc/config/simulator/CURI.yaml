--- conflicted
+++ resolved
@@ -27,14 +27,9 @@
     assetFile: "urdf/curi/urdf/curi_isaacgym_dual_arm.urdf"
 #    assetFile: "urdf/curi/urdf/curi_isaacgym_dual_arm_w_softhand.urdf"
 #    assetFile: "urdf/curi/urdf/curi_w_softhand_isaacgym.urdf"
-<<<<<<< HEAD
-#    init_pose: [1.3, 0.0, 0.0, 0.0, 0.0, 1.0, 0.0]
-    init_pose: [1.3, 0.0, 0.0, 0.0, 0.0, 0.0, 1.0]
-=======
 #    assetFile: "urdf/curi/urdf/curi_isaacgym.urdf"
     assetFile: "mjcf/curi/curi_w_softhand_isaacgym.xml"
     init_pose: [0.8, 0.0, 0.0, 0.0, 0.0, 1.0, 0.0]
->>>>>>> 6c9e595d
     fix_base_link: True
     disable_gravity: False
     flip_visual_attachments: True
