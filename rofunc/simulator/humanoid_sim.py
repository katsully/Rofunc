# Copyright 2023, Junjia LIU, jjliu@mae.cuhk.edu.hk
#
# Licensed under the Apache License, Version 2.0 (the "License");
# you may not use this file except in compliance with the License.
# You may obtain a copy of the License at
#
#      https://www.apache.org/licenses/LICENSE-2.0
#
# Unless required by applicable law or agreed to in writing, software
# distributed under the License is distributed on an "AS IS" BASIS,
# WITHOUT WARRANTIES OR CONDITIONS OF ANY KIND, either express or implied.
# See the License for the specific language governing permissions and
# limitations under the License.

from rofunc.simulator.base.base_sim import RobotSim
from rofunc.learning.RofuncRL.tasks.amp.motion_lib import MotionLib
from isaacgym.torch_utils import *
import torch


# class HumanoidSim(RobotSim):
#     def __init__(self, args, **kwargs):
#         args.up_axis = 'Z'
#         asset_file = "mjcf/amp_humanoid.xml"
#         super().__init__(args, robot_name="human", asset_file=asset_file, **kwargs)
#
#     def setup_robot_dof_prop(self, **kwargs):
#         from isaacgym import gymtorch
#
#         self.num_dof = self.gym.get_asset_dof_count(self.robot_asset)
#         key_bodies = ["right_hand", "left_hand", "right_foot", "left_foot"]
#         self._key_body_ids = self._build_key_body_ids_tensor(key_bodies)
#
#         self._dof_body_ids = [1, 2, 3, 4, 6, 7, 9, 10, 11, 12, 13, 14]
#         self._dof_offsets = [0, 3, 6, 9, 10, 13, 14, 17, 18, 21, 24, 25, 28]
#         self._dof_obs_size = 72
#         self._num_actions = 28
#         self._num_obs = 1 + 15 * (3 + 6 + 3 + 3) - 3
#
#         actor_root_state = self.gym.acquire_actor_root_state_tensor(self.sim)
#         dof_state_tensor = self.gym.acquire_dof_state_tensor(self.sim)
#
#         self._root_states = gymtorch.wrap_tensor(actor_root_state)
#         self._humanoid_root_states = self._root_states.view(1, 1, actor_root_state.shape[-1])[..., 0, :]
#         self._initial_humanoid_root_states = self._humanoid_root_states.clone()
#         self._initial_humanoid_root_states[:, 7:13] = 0
#         self._dof_state = gymtorch.wrap_tensor(dof_state_tensor)
#         dofs_per_env = self._dof_state.shape[0] // self.num_envs
#         self._dof_pos = self._dof_state.view(self.num_envs, dofs_per_env, 2)[..., :self.num_dof, 0]
#         self._dof_vel = self._dof_state.view(self.num_envs, dofs_per_env, 2)[..., :self.num_dof, 1]
#
#     def run_traj_npy(self, motion_file):
#         from isaacgym import gymapi
#         from isaacgym import gymtorch
#
#         self._load_motion(motion_file)
#         frame = 0
#
#         # Simulate
#         while not self.gym.query_viewer_has_closed(self.viewer):
#
#             # step the physics
#             self.gym.simulate(self.sim)
#             self.gym.fetch_results(self.sim, True)
#
#             # update the viewer
#             self.gym.step_graphics(self.sim)
#             self.gym.draw_viewer(self.viewer, self.sim, True)
#
#             robot_num_dofs = self.gym.get_asset_dof_count(self.robot_asset)
#             default_dof_pos = np.zeros(robot_num_dofs, dtype=np.float32)
#             default_dof_state = np.zeros(robot_num_dofs, gymapi.DofState.dtype)
#             default_dof_state["pos"] = default_dof_pos
#
#             for i in range(self.num_envs):
#                 root_pos, root_rot, dof_pos, root_vel, root_ang_vel, dof_vel, key_pos = self._motion_lib.get_motion_state(
#                     self._motion_lib.motion_ids, [frame])
#                 env_ids = torch.arange(self.num_envs, dtype=torch.long, device=self.device)
#                 self._humanoid_actor_ids = 1 * torch.arange(self.num_envs, device=self.device,
#                                                                      dtype=torch.int32)
#
#                 self._set_env_state(env_ids=env_ids,
#                                     root_pos=root_pos,
#                                     root_rot=root_rot,
#                                     dof_pos=dof_pos,
#                                     root_vel=root_vel,
#                                     root_ang_vel=root_ang_vel,
#                                     dof_vel=dof_vel)
#
#                 env_ids_int32 = self._humanoid_actor_ids[env_ids]
#
#                 self.gym.set_actor_root_state_tensor_indexed(self.sim,
#                                                              gymtorch.unwrap_tensor(self._root_states[0]),
#                                                              gymtorch.unwrap_tensor(env_ids_int32), len(env_ids_int32))
#                 # self.gym.set_dof_state_tensor_indexed(self.sim,
#                 #                                       gymtorch.unwrap_tensor(self._dof_state),
#                 #                                       gymtorch.unwrap_tensor(env_ids_int32), len(env_ids_int32))
#                 # self.gym.set_actor_root_state_tensor(self.sim, gymtorch.unwrap_tensor(self._root_states))
#                 self._dof_state = [(i, j) for i, j in zip(self._dof_pos[0], self._dof_vel[0])]
#                 self.gym.set_actor_dof_states(self.envs[i], self.robot_handles[i], self._dof_state, gymapi.STATE_ALL)
#
#             # Wait for dt to elapse in real time.
#             # This synchronizes the physics simulation with the rendering rate.
#             self.gym.sync_frame_time(self.sim)
#             frame += 1
#             # if frame >= 29:
#             #     frame = 0
#
#         print('Done')
#
#     def _build_key_body_ids_tensor(self, key_body_names):
#         env_ptr = self.envs[0]
#         actor_handle = self.robot_handles[0]
#         body_ids = []
#
#         for body_name in key_body_names:
#             body_id = self.gym.find_actor_rigid_body_handle(env_ptr, actor_handle, body_name)
#             assert (body_id != -1)
#             body_ids.append(body_id)
#
#         body_ids = to_torch(body_ids, device=self.device, dtype=torch.long)
#         return body_ids
#
#     def _load_motion(self, motion_file):
#         self._motion_lib = MotionLib(motion_file=motion_file,
#                                      num_dofs=self.num_dof,
#                                      key_body_ids=self._key_body_ids.cpu().numpy(),
#                                      device=self.device)
#
#     def _set_env_state(self, env_ids, root_pos, root_rot, dof_pos, root_vel, root_ang_vel, dof_vel):
#         self._root_states[env_ids, 0:3] = root_pos
#         self._root_states[env_ids, 3:7] = root_rot
#         self._root_states[env_ids, 7:10] = root_vel
#         self._root_states[env_ids, 10:13] = root_ang_vel
#
#         self._dof_pos[env_ids] = dof_pos
#         self._dof_vel[env_ids] = dof_vel

class HumanoidSim(RobotSim):
    def __init__(self, args, **kwargs):
<<<<<<< HEAD
        # args.up_axis = 'Z'
        super().__init__(args, robot_name="humanoid", **kwargs)

    def setup_robot_dof_prop(self, **kwargs):
        from isaacgym import gymtorch

        self.num_dof = self.gym.get_asset_dof_count(self.robot_asset)
        key_bodies = ["right_hand", "left_hand", "right_foot", "left_foot"]
        self._key_body_ids = self._build_key_body_ids_tensor(key_bodies)

        self._dof_body_ids = [1, 2, 3, 4, 6, 7, 9, 10, 11, 12, 13, 14]
        self._dof_offsets = [0, 3, 6, 9, 10, 13, 14, 17, 18, 21, 24, 25, 28]
        self._dof_obs_size = 72
        self._num_actions = 28
        self._num_obs = 1 + 15 * (3 + 6 + 3 + 3) - 3

        actor_root_state = self.gym.acquire_actor_root_state_tensor(self.sim)
        dof_state_tensor = self.gym.acquire_dof_state_tensor(self.sim)

        self._root_states = gymtorch.wrap_tensor(actor_root_state)
        self._humanoid_root_states = self._root_states.view(1, 1, actor_root_state.shape[-1])[..., 0, :]
        self._initial_humanoid_root_states = self._humanoid_root_states.clone()
        self._initial_humanoid_root_states[:, 7:13] = 0
        self._dof_state = gymtorch.wrap_tensor(dof_state_tensor)
        dofs_per_env = self._dof_state.shape[0] // self.num_envs
        self._dof_pos = self._dof_state.view(self.num_envs, dofs_per_env, 2)[..., :self.num_dof, 0]
        self._dof_vel = self._dof_state.view(self.num_envs, dofs_per_env, 2)[..., :self.num_dof, 1]

    def run_traj_npy(self, motion_file):
        from isaacgym import gymapi
        from isaacgym import gymtorch

        self._load_motion(motion_file)
        frame = 0

        # Simulate
        while not self.gym.query_viewer_has_closed(self.viewer):

            # step the physics
            self.gym.simulate(self.sim)
            self.gym.fetch_results(self.sim, True)

            # update the viewer
            self.gym.step_graphics(self.sim)
            self.gym.draw_viewer(self.viewer, self.sim, True)

            robot_num_dofs = self.gym.get_asset_dof_count(self.robot_asset)
            default_dof_pos = np.zeros(robot_num_dofs, dtype=np.float32)
            default_dof_state = np.zeros(robot_num_dofs, gymapi.DofState.dtype)
            default_dof_state["pos"] = default_dof_pos

            for i in range(self.num_envs):
                root_pos, root_rot, dof_pos, root_vel, root_ang_vel, dof_vel, key_pos = self._motion_lib.get_motion_state(
                    self._motion_lib.motion_ids, [frame])
                env_ids = torch.arange(self.num_envs, dtype=torch.long, device=self.device)
                self._humanoid_actor_ids = 1 * torch.arange(self.num_envs, device=self.device,
                                                                     dtype=torch.int32)

                self._set_env_state(env_ids=env_ids,
                                    root_pos=root_pos,
                                    root_rot=root_rot,
                                    dof_pos=dof_pos,
                                    root_vel=root_vel,
                                    root_ang_vel=root_ang_vel,
                                    dof_vel=dof_vel)

                env_ids_int32 = self._humanoid_actor_ids[env_ids]

                self.gym.set_actor_root_state_tensor_indexed(self.sim,
                                                             gymtorch.unwrap_tensor(self._root_states[0]),
                                                             gymtorch.unwrap_tensor(env_ids_int32), len(env_ids_int32))
                # self.gym.set_dof_state_tensor_indexed(self.sim,
                #                                       gymtorch.unwrap_tensor(self._dof_state),
                #                                       gymtorch.unwrap_tensor(env_ids_int32), len(env_ids_int32))
                # self.gym.set_actor_root_state_tensor(self.sim, gymtorch.unwrap_tensor(self._root_states))
                self._dof_state = [(i, j) for i, j in zip(self._dof_pos[0], self._dof_vel[0])]
                self.gym.set_actor_dof_states(self.envs[i], self.robot_handles[i], self._dof_state, gymapi.STATE_ALL)

            # Wait for dt to elapse in real time.
            # This synchronizes the physics simulation with the rendering rate.
            self.gym.sync_frame_time(self.sim)
            frame += 1
            # if frame >= 29:
            #     frame = 0

        print('Done')

    def _build_key_body_ids_tensor(self, key_body_names):
        env_ptr = self.envs[0]
        actor_handle = self.robot_handles[0]
        body_ids = []

        for body_name in key_body_names:
            body_id = self.gym.find_actor_rigid_body_handle(env_ptr, actor_handle, body_name)
            assert (body_id != -1)
            body_ids.append(body_id)

        body_ids = to_torch(body_ids, device=self.device, dtype=torch.long)
        return body_ids

    def _load_motion(self, motion_file):
        self._motion_lib = MotionLib(motion_file=motion_file,
                                     num_dofs=self.num_dof,
                                     key_body_ids=self._key_body_ids.cpu().numpy(),
                                     device=self.device)

    def _set_env_state(self, env_ids, root_pos, root_rot, dof_pos, root_vel, root_ang_vel, dof_vel):
        self._root_states[env_ids, 0:3] = root_pos
        self._root_states[env_ids, 3:7] = root_rot
        self._root_states[env_ids, 7:10] = root_vel
        self._root_states[env_ids, 10:13] = root_ang_vel

        self._dof_pos[env_ids] = dof_pos
        self._dof_vel[env_ids] = dof_vel


if __name__ == '__main__':
    from isaacgym import gymutil

    args = gymutil.parse_arguments()
    args.use_gpu_pipeline = False
    sim = HumanoidSim(args)
    sim.init()
    sim.show()
    # import os
    #
    # motion_file = "amp_humanoid_backflip.npy"
    # motion_file_path = os.path.join(os.path.dirname(os.path.abspath(__file__)),
    #                                 "../../examples/data/amp/" + motion_file)
    # sim.run_traj_npy(motion_file_path)
=======
        super().__init__(args, robot_name="human", **kwargs)

    def setup_robot_dof_prop(self, gym=None, envs=None, robot_asset=None, robot_handles=None):
        from isaacgym import gymapi

        gym = self.gym if gym is None else gym
        envs = self.envs if envs is None else envs
        robot_asset = self.robot_asset if robot_asset is None else robot_asset
        robot_handles = self.robot_handles if robot_handles is None else robot_handles

        # configure robot dofs
        robot_dof_props = gym.get_asset_dof_properties(robot_asset)
        robot_lower_limits = robot_dof_props["lower"]
        robot_upper_limits = robot_dof_props["upper"]
        robot_ranges = robot_upper_limits - robot_lower_limits
        robot_mids = 0.3 * (robot_upper_limits + robot_lower_limits)

        robot_dof_props["driveMode"][:].fill(gymapi.DOF_MODE_POS)
        robot_dof_props["stiffness"][:].fill(300.0)
        robot_dof_props["damping"][:].fill(30.0)

        # default dof states and position targets
        robot_num_dofs = gym.get_asset_dof_count(robot_asset)
        default_dof_pos = np.zeros(robot_num_dofs, dtype=np.float32)
        default_dof_pos[:] = robot_mids[:]

        default_dof_state = np.zeros(robot_num_dofs, gymapi.DofState.dtype)
        default_dof_state["pos"] = default_dof_pos

        # # send to torch
        # default_dof_pos_tensor = to_torch(default_dof_pos, device=device)

        for i in range(len(envs)):
            # set dof properties
            gym.set_actor_dof_properties(envs[i], robot_handles[i], robot_dof_props)

            # set initial dof states
            gym.set_actor_dof_states(envs[i], robot_handles[i], default_dof_state, gymapi.STATE_ALL)

            # set initial position targets
            gym.set_actor_dof_position_targets(envs[i], robot_handles[i], default_dof_pos)

    def show(self, visual_obs_flag=False, camera_props=None, attached_body=None, local_transform=None):
        """
        Visualize the CURI robot
        :param visual_obs_flag: if True, show visual observation
        :param camera_props: If visual_obs_flag is True, use this camera_props to config the camera
        :param attached_body: If visual_obs_flag is True, use this to refer the body the camera attached to
        :param local_transform: If visual_obs_flag is True, use this local transform to adjust the camera pose
        """
        from isaacgym import gymapi

        if visual_obs_flag:
            # Setup a first-person camera embedded in CURI's head
            if camera_props is None:
                # Camera Sensor
                camera_props = gymapi.CameraProperties()
                camera_props.width = 1280
                camera_props.height = 1280

            if attached_body is None:
                attached_body = "head_link2"

            if local_transform is None:
                local_transform = gymapi.Transform()
                local_transform.p = gymapi.Vec3(0.12, 0, 0.18)
                local_transform.r = gymapi.Quat.from_axis_angle(gymapi.Vec3(1, 0, 0), np.radians(90.0)) * \
                                    gymapi.Quat.from_axis_angle(gymapi.Vec3(0, 1, 0), np.radians(-90.0))

        super().show(visual_obs_flag=visual_obs_flag, camera_props=camera_props, attached_body=attached_body,
                     local_transform=local_transform)

    def update_robot(self, traj, attractor_handles, axes_geom, sphere_geom, index, verbose=True):
        from isaacgym import gymutil

        for i in range(self.num_envs):
            # Update attractor target from current franka state
            attractor_properties = self.gym.get_attractor_properties(self.envs[i], attractor_handles[i])
            pose = attractor_properties.target
            # pose.p: (x, y, z), pose.r: (w, x, y, z)
            pose.p.x = traj[index, 0]
            pose.p.y = traj[index, 1]
            pose.p.z = traj[index, 2]
            pose.r.w = traj[index, 6]
            pose.r.x = traj[index, 3]
            pose.r.y = traj[index, 4]
            pose.r.z = traj[index, 5]
            self.gym.set_attractor_target(self.envs[i], attractor_handles[i], pose)

            if verbose:
                # Draw axes and sphere at attractor location
                gymutil.draw_lines(axes_geom, self.gym, self.viewer, self.envs[i], pose)
                gymutil.draw_lines(sphere_geom, self.gym, self.viewer, self.envs[i], pose)

    def run_traj(self, traj, attracted_joints=None, update_freq=0.001, verbose=True, **kwargs):
        if attracted_joints is None:
            attracted_joints = ["left_hand", "right_hand"]
        self.run_traj_multi_joints(traj, attracted_joints, update_freq=update_freq, verbose=verbose, **kwargs)


# if __name__ == '__main__':
#     from isaacgym import gymutil
#
#     args = gymutil.parse_arguments()
#     args.use_gpu_pipeline = False
#     sim = HumanoidSim(args)
#     sim.init()
#     # sim.show()
#     import os
#
#     motion_file = "amp_humanoid_backflip.npy"
#     motion_file_path = os.path.join(os.path.dirname(os.path.abspath(__file__)),
#                                     "../../examples/data/amp/" + motion_file)
#     sim.run_traj_npy(motion_file_path)
>>>>>>> 41018afe
<|MERGE_RESOLUTION|>--- conflicted
+++ resolved
@@ -138,138 +138,6 @@
 
 class HumanoidSim(RobotSim):
     def __init__(self, args, **kwargs):
-<<<<<<< HEAD
-        # args.up_axis = 'Z'
-        super().__init__(args, robot_name="humanoid", **kwargs)
-
-    def setup_robot_dof_prop(self, **kwargs):
-        from isaacgym import gymtorch
-
-        self.num_dof = self.gym.get_asset_dof_count(self.robot_asset)
-        key_bodies = ["right_hand", "left_hand", "right_foot", "left_foot"]
-        self._key_body_ids = self._build_key_body_ids_tensor(key_bodies)
-
-        self._dof_body_ids = [1, 2, 3, 4, 6, 7, 9, 10, 11, 12, 13, 14]
-        self._dof_offsets = [0, 3, 6, 9, 10, 13, 14, 17, 18, 21, 24, 25, 28]
-        self._dof_obs_size = 72
-        self._num_actions = 28
-        self._num_obs = 1 + 15 * (3 + 6 + 3 + 3) - 3
-
-        actor_root_state = self.gym.acquire_actor_root_state_tensor(self.sim)
-        dof_state_tensor = self.gym.acquire_dof_state_tensor(self.sim)
-
-        self._root_states = gymtorch.wrap_tensor(actor_root_state)
-        self._humanoid_root_states = self._root_states.view(1, 1, actor_root_state.shape[-1])[..., 0, :]
-        self._initial_humanoid_root_states = self._humanoid_root_states.clone()
-        self._initial_humanoid_root_states[:, 7:13] = 0
-        self._dof_state = gymtorch.wrap_tensor(dof_state_tensor)
-        dofs_per_env = self._dof_state.shape[0] // self.num_envs
-        self._dof_pos = self._dof_state.view(self.num_envs, dofs_per_env, 2)[..., :self.num_dof, 0]
-        self._dof_vel = self._dof_state.view(self.num_envs, dofs_per_env, 2)[..., :self.num_dof, 1]
-
-    def run_traj_npy(self, motion_file):
-        from isaacgym import gymapi
-        from isaacgym import gymtorch
-
-        self._load_motion(motion_file)
-        frame = 0
-
-        # Simulate
-        while not self.gym.query_viewer_has_closed(self.viewer):
-
-            # step the physics
-            self.gym.simulate(self.sim)
-            self.gym.fetch_results(self.sim, True)
-
-            # update the viewer
-            self.gym.step_graphics(self.sim)
-            self.gym.draw_viewer(self.viewer, self.sim, True)
-
-            robot_num_dofs = self.gym.get_asset_dof_count(self.robot_asset)
-            default_dof_pos = np.zeros(robot_num_dofs, dtype=np.float32)
-            default_dof_state = np.zeros(robot_num_dofs, gymapi.DofState.dtype)
-            default_dof_state["pos"] = default_dof_pos
-
-            for i in range(self.num_envs):
-                root_pos, root_rot, dof_pos, root_vel, root_ang_vel, dof_vel, key_pos = self._motion_lib.get_motion_state(
-                    self._motion_lib.motion_ids, [frame])
-                env_ids = torch.arange(self.num_envs, dtype=torch.long, device=self.device)
-                self._humanoid_actor_ids = 1 * torch.arange(self.num_envs, device=self.device,
-                                                                     dtype=torch.int32)
-
-                self._set_env_state(env_ids=env_ids,
-                                    root_pos=root_pos,
-                                    root_rot=root_rot,
-                                    dof_pos=dof_pos,
-                                    root_vel=root_vel,
-                                    root_ang_vel=root_ang_vel,
-                                    dof_vel=dof_vel)
-
-                env_ids_int32 = self._humanoid_actor_ids[env_ids]
-
-                self.gym.set_actor_root_state_tensor_indexed(self.sim,
-                                                             gymtorch.unwrap_tensor(self._root_states[0]),
-                                                             gymtorch.unwrap_tensor(env_ids_int32), len(env_ids_int32))
-                # self.gym.set_dof_state_tensor_indexed(self.sim,
-                #                                       gymtorch.unwrap_tensor(self._dof_state),
-                #                                       gymtorch.unwrap_tensor(env_ids_int32), len(env_ids_int32))
-                # self.gym.set_actor_root_state_tensor(self.sim, gymtorch.unwrap_tensor(self._root_states))
-                self._dof_state = [(i, j) for i, j in zip(self._dof_pos[0], self._dof_vel[0])]
-                self.gym.set_actor_dof_states(self.envs[i], self.robot_handles[i], self._dof_state, gymapi.STATE_ALL)
-
-            # Wait for dt to elapse in real time.
-            # This synchronizes the physics simulation with the rendering rate.
-            self.gym.sync_frame_time(self.sim)
-            frame += 1
-            # if frame >= 29:
-            #     frame = 0
-
-        print('Done')
-
-    def _build_key_body_ids_tensor(self, key_body_names):
-        env_ptr = self.envs[0]
-        actor_handle = self.robot_handles[0]
-        body_ids = []
-
-        for body_name in key_body_names:
-            body_id = self.gym.find_actor_rigid_body_handle(env_ptr, actor_handle, body_name)
-            assert (body_id != -1)
-            body_ids.append(body_id)
-
-        body_ids = to_torch(body_ids, device=self.device, dtype=torch.long)
-        return body_ids
-
-    def _load_motion(self, motion_file):
-        self._motion_lib = MotionLib(motion_file=motion_file,
-                                     num_dofs=self.num_dof,
-                                     key_body_ids=self._key_body_ids.cpu().numpy(),
-                                     device=self.device)
-
-    def _set_env_state(self, env_ids, root_pos, root_rot, dof_pos, root_vel, root_ang_vel, dof_vel):
-        self._root_states[env_ids, 0:3] = root_pos
-        self._root_states[env_ids, 3:7] = root_rot
-        self._root_states[env_ids, 7:10] = root_vel
-        self._root_states[env_ids, 10:13] = root_ang_vel
-
-        self._dof_pos[env_ids] = dof_pos
-        self._dof_vel[env_ids] = dof_vel
-
-
-if __name__ == '__main__':
-    from isaacgym import gymutil
-
-    args = gymutil.parse_arguments()
-    args.use_gpu_pipeline = False
-    sim = HumanoidSim(args)
-    sim.init()
-    sim.show()
-    # import os
-    #
-    # motion_file = "amp_humanoid_backflip.npy"
-    # motion_file_path = os.path.join(os.path.dirname(os.path.abspath(__file__)),
-    #                                 "../../examples/data/amp/" + motion_file)
-    # sim.run_traj_npy(motion_file_path)
-=======
         super().__init__(args, robot_name="human", **kwargs)
 
     def setup_robot_dof_prop(self, gym=None, envs=None, robot_asset=None, robot_handles=None):
@@ -383,5 +251,4 @@
 #     motion_file = "amp_humanoid_backflip.npy"
 #     motion_file_path = os.path.join(os.path.dirname(os.path.abspath(__file__)),
 #                                     "../../examples/data/amp/" + motion_file)
-#     sim.run_traj_npy(motion_file_path)
->>>>>>> 41018afe
+#     sim.run_traj_npy(motion_file_path)